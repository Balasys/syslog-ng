/*
 * Copyright (c) 2002-2010 BalaBit IT Ltd, Budapest, Hungary
 * Copyright (c) 1998-2010 Balázs Scheidler
 *
 * This library is free software; you can redistribute it and/or
 * modify it under the terms of the GNU Lesser General Public
 * License as published by the Free Software Foundation; either
 * version 2.1 of the License, or (at your option) any later version.
 *
 * This library is distributed in the hope that it will be useful,
 * but WITHOUT ANY WARRANTY; without even the implied warranty of
 * MERCHANTABILITY or FITNESS FOR A PARTICULAR PURPOSE.  See the GNU
 * Lesser General Public License for more details.
 *
 * You should have received a copy of the GNU Lesser General Public
 * License along with this library; if not, write to the Free Software
 * Foundation, Inc., 51 Franklin St, Fifth Floor, Boston, MA  02110-1301  USA
 *
 * As an additional exemption you are allowed to compile & link against the
 * OpenSSL libraries as published by the OpenSSL project. See the file
 * COPYING for details.
 *
 */

%code requires {

/* this block is inserted into cfg-grammar.h, so it is included
   practically all of the syslog-ng code. Please add headers here
   with care. If you need additional headers, please look for a
   massive list of includes further below. */

/* YYSTYPE and YYLTYPE is defined by the lexer */
#include "cfg-lexer.h"
#include "driver.h"

}

%name-prefix "main_"
%lex-param {CfgLexer *lexer}
%parse-param {CfgLexer *lexer}
%parse-param {gpointer *dummy}
%parse-param {gpointer arg}

/* START_DECLS */

%require "2.4.1"
%locations
%define api.pure
%pure-parser
%error-verbose

%code {

# define YYLLOC_DEFAULT(Current, Rhs, N)                                \
  do {                                                                  \
    if (YYID (N))                                                       \
      {                                                                 \
        (Current).level = YYRHSLOC(Rhs, 1).level;                       \
        (Current).first_line   = YYRHSLOC (Rhs, 1).first_line;          \
        (Current).first_column = YYRHSLOC (Rhs, 1).first_column;        \
        (Current).last_line    = YYRHSLOC (Rhs, N).last_line;           \
        (Current).last_column  = YYRHSLOC (Rhs, N).last_column;         \
      }                                                                 \
    else                                                                \
      {                                                                 \
        (Current).level = YYRHSLOC(Rhs, 0).level;                       \
        (Current).first_line   = (Current).last_line   =                \
          YYRHSLOC (Rhs, 0).last_line;                                  \
        (Current).first_column = (Current).last_column =                \
          YYRHSLOC (Rhs, 0).last_column;                                \
      }                                                                 \
  } while (YYID (0))

#define CHECK_ERROR(val, token, errorfmt, ...) do {                     \
    if (!(val))                                                         \
      {                                                                 \
        if (errorfmt)                                                   \
          {                                                             \
            gchar __buf[256];                                           \
            g_snprintf(__buf, sizeof(__buf), errorfmt ? errorfmt : "x", ## __VA_ARGS__); \
            yyerror(& (token), lexer, NULL, NULL, __buf);               \
          }                                                             \
        YYERROR;                                                        \
      }                                                                 \
  } while (0)

#define YYMAXDEPTH 20000


}

/* plugin types, must be equal to the numerical values of the plugin type in plugin.h */

%token LL_CONTEXT_ROOT                1
%token LL_CONTEXT_DESTINATION         2
%token LL_CONTEXT_SOURCE              3
%token LL_CONTEXT_PARSER              4
%token LL_CONTEXT_REWRITE             5
%token LL_CONTEXT_FILTER              6
%token LL_CONTEXT_LOG                 7
%token LL_CONTEXT_BLOCK_DEF           8
%token LL_CONTEXT_BLOCK_REF           9
%token LL_CONTEXT_BLOCK_CONTENT       10
%token LL_CONTEXT_BLOCK_ARG           11
%token LL_CONTEXT_PRAGMA              12
%token LL_CONTEXT_FORMAT              13
%token LL_CONTEXT_TEMPLATE_FUNC       14
%token LL_CONTEXT_INNER_DEST          15
%token LL_CONTEXT_INNER_SRC           16

/* statements */
%token KW_SOURCE                      10000
%token KW_FILTER                      10001
%token KW_PARSER                      10002
%token KW_DESTINATION                 10003
%token KW_LOG                         10004
%token KW_OPTIONS                     10005
%token KW_INCLUDE                     10006
%token KW_BLOCK                       10007

/* source & destination items */
%token KW_INTERNAL                    10010
%token KW_FILE                        10011

%token KW_SQL                         10030
%token KW_TYPE                        10031
%token KW_COLUMNS                     10032
%token KW_INDEXES                     10033
%token KW_VALUES                      10034
%token KW_PASSWORD                    10035
%token KW_DATABASE                    10036
%token KW_USERNAME                    10037
%token KW_TABLE                       10038
%token KW_ENCODING                    10039
%token KW_SESSION_STATEMENTS          10040

%token KW_DELIMITERS                  10050
%token KW_QUOTES                      10051
%token KW_QUOTE_PAIRS                 10052
%token KW_NULL                        10053

%token KW_SYSLOG                      10060

/* option items */
%token KW_MARK_FREQ                   10071
%token KW_STATS_FREQ                  10072
%token KW_STATS_LEVEL                 10073
%token KW_FLUSH_LINES                 10074
%token KW_SUPPRESS                    10075
%token KW_FLUSH_TIMEOUT               10076
%token KW_LOG_MSG_SIZE                10077
%token KW_FILE_TEMPLATE               10078
%token KW_PROTO_TEMPLATE              10079

%token KW_CHAIN_HOSTNAMES             10090
%token KW_NORMALIZE_HOSTNAMES         10091
%token KW_KEEP_HOSTNAME               10092
%token KW_CHECK_HOSTNAME              10093
%token KW_BAD_HOSTNAME                10094

%token KW_KEEP_TIMESTAMP              10100

%token KW_USE_DNS                     10110
%token KW_USE_FQDN                    10111

%token KW_DNS_CACHE                   10120
%token KW_DNS_CACHE_SIZE              10121

%token KW_DNS_CACHE_EXPIRE            10130
%token KW_DNS_CACHE_EXPIRE_FAILED     10131
%token KW_DNS_CACHE_HOSTS             10132

%token KW_PERSIST_ONLY                10140

%token KW_TZ_CONVERT                  10150
%token KW_TS_FORMAT                   10151
%token KW_FRAC_DIGITS                 10152

%token KW_LOG_FIFO_SIZE               10160
%token KW_LOG_FETCH_LIMIT             10162
%token KW_LOG_IW_SIZE                 10163
%token KW_LOG_PREFIX                  10164
%token KW_PROGRAM_OVERRIDE            10165
%token KW_HOST_OVERRIDE               10166

%token KW_THROTTLE                    10170
%token KW_THREADED                    10171

/* log statement options */
%token KW_FLAGS                       10190

/* reader options */
%token KW_PAD_SIZE                    10200
%token KW_TIME_ZONE                   10201
%token KW_RECV_TIME_ZONE              10202
%token KW_SEND_TIME_ZONE              10203
%token KW_LOCAL_TIME_ZONE             10204
%token KW_FORMAT                      10205

/* timers */
%token KW_TIME_REOPEN                 10210
%token KW_TIME_REAP                   10211
%token KW_TIME_SLEEP                  10212

/* destination options */
%token KW_TMPL_ESCAPE                 10220

/* driver specific options */
%token KW_OPTIONAL                    10230

/* file related options */
%token KW_CREATE_DIRS                 10240

%token KW_OWNER                       10250
%token KW_GROUP                       10251
%token KW_PERM                        10252

%token KW_DIR_OWNER                   10260
%token KW_DIR_GROUP                   10261
%token KW_DIR_PERM                    10262

%token KW_TEMPLATE                    10270
%token KW_TEMPLATE_ESCAPE             10271

%token KW_DEFAULT_FACILITY            10300
%token KW_DEFAULT_LEVEL               10301

%token KW_PORT                        10323
/* misc options */

%token KW_USE_TIME_RECVD              10340

/* filter items*/
%token KW_FACILITY                    10350
%token KW_LEVEL                       10351
%token KW_HOST                        10352
%token KW_MATCH                       10353
%token KW_MESSAGE                     10354
%token KW_NETMASK                     10355
%token KW_TAGS                        10356

/* parser items */

%token KW_VALUE                       10361

/* rewrite items */

%token KW_REWRITE                     10370
%token KW_SET                         10371
%token KW_SUBST                       10372

/* yes/no switches */

%token KW_YES                         10380
%token KW_NO                          10381

%token KW_IFDEF                       10410
%token KW_ENDIF                       10411

%token LL_DOTDOT                      10420

%token <cptr> LL_IDENTIFIER           10421
%token <num>  LL_NUMBER               10422
%token <fnum> LL_FLOAT                10423
%token <cptr> LL_STRING               10424
%token <token> LL_TOKEN               10425
%token <cptr> LL_BLOCK                10426
%token LL_PRAGMA                      10427
%token LL_EOL                         10428
%token LL_ERROR                       10429

/* value pairs */
%token KW_VALUE_PAIRS                 10500
%token KW_SELECT                      10501
%token KW_EXCLUDE                     10502
%token KW_PAIR                        10503
%token KW_KEY                         10504
%token KW_SCOPE                       10505

/* END_DECLS */

%code {

#include "cfg-parser.h"
#include "cfg.h"
#include "sgroup.h"
#include "dgroup.h"
#include "center.h"
#include "filter.h"
#include "templates.h"
#include "logreader.h"
#include "logparser.h"
#include "logrewrite.h"
#include "value-pairs.h"
#include "filter-expr-parser.h"
#include "rewrite-expr-parser.h"
#include "block-ref-parser.h"
#include "parser-expr-parser.h"
#include "plugin.h"

#include "afinter.h"
#include "logwriter.h"

#include "messages.h"

#include "syslog-names.h"

#include <netinet/in.h>
#include <stdio.h>
#include <stdlib.h>
#include <string.h>

#include "cfg-grammar.h"

LogDriver *last_driver;
LogReaderOptions *last_reader_options;
LogWriterOptions *last_writer_options;
LogTemplate *last_template;
GList *last_rewrite_expr;
GList *last_parser_expr;
FilterExprNode *last_filter_expr;
CfgArgs *last_block_args;
ValuePairs *last_value_pairs;

}


%type	<ptr> source_stmt
%type	<ptr> filter_stmt
%type   <ptr> parser_stmt
%type   <ptr> rewrite_stmt
%type	<ptr> dest_stmt
%type	<ptr> log_stmt
%type	<ptr> options_stmt
%type	<ptr> template_stmt

%type	<ptr> source_items
%type	<ptr> source_item
%type   <ptr> source_afinter
%type   <ptr> source_plugin

%type	<ptr> dest_items
%type	<ptr> dest_item
%type   <ptr> dest_plugin

%type	<ptr> log_items
%type	<ptr> log_item

%type   <ptr> log_forks
%type   <ptr> log_fork

%type	<num> log_flags
%type   <num> log_flags_items

%type	<ptr> options_items
%type	<ptr> options_item

/* START_DECLS */

%type   <ptr> value_pair_option

%type	<num> yesno
%type   <num> dnsmode
%type   <num> regexp_option_flags
%type	<num> dest_writer_options_flags

%type	<cptr> string
%type	<cptr> string_or_number
%type   <ptr> string_list
%type   <ptr> string_list_build
%type   <num> facility_string
%type   <num> level_string

/* END_DECLS */


%%

start
        : stmts
	;

stmts
        : stmt ';' stmts
	|
	;

stmt
        : KW_SOURCE source_stmt			{ cfg_add_source(configuration, $2); }
	| KW_DESTINATION dest_stmt		{ cfg_add_dest(configuration, $2); }
	| KW_LOG log_stmt			{ cfg_add_connection(configuration, $2); }
	| KW_FILTER filter_stmt			{ cfg_add_filter(configuration, $2); }
	| KW_PARSER parser_stmt                 { cfg_add_parser(configuration, $2); }
        | KW_REWRITE rewrite_stmt               { cfg_add_rewrite(configuration, $2); }
	| KW_TEMPLATE template_stmt		{ cfg_add_template(configuration, $2); }
	| KW_OPTIONS options_stmt		{  }
	| KW_BLOCK block_stmt                   {  }
	;

source_stmt
	: string
          { cfg_lexer_push_context(lexer, LL_CONTEXT_SOURCE, NULL, "source"); }
          '{' source_items '}'
          { cfg_lexer_pop_context(lexer); }     { $$ = log_source_group_new($1, $4); free($1); }
	;

filter_stmt
	: string '{'
	  {
	    last_filter_expr = NULL;
	    CHECK_ERROR(cfg_parser_parse(&filter_expr_parser, lexer, (gpointer *) &last_filter_expr, NULL), @1, NULL);
	  }
          '}'                               { $$ = log_process_rule_new($1, g_list_prepend(NULL, log_filter_pipe_new(last_filter_expr, $1))); free($1); }
	;
	
parser_stmt
        : string '{'
          {
            CHECK_ERROR(cfg_parser_parse(&parser_expr_parser, lexer, (gpointer *) &last_parser_expr, NULL), @1, NULL);
          } '}'	                                { $$ = log_process_rule_new($1, last_parser_expr); free($1); }

rewrite_stmt
        : string '{'
          {
            CHECK_ERROR(cfg_parser_parse(&rewrite_expr_parser, lexer, (gpointer *) &last_rewrite_expr, NULL), @1, NULL);
          } '}'                                 { $$ = log_process_rule_new($1, last_rewrite_expr); free($1); }

dest_stmt
        : string
          { cfg_lexer_push_context(lexer, LL_CONTEXT_DESTINATION, NULL, "destination"); }
          '{' dest_items '}'
          { cfg_lexer_pop_context(lexer); }         { $$ = log_dest_group_new($1, $4); free($1); }
	;

log_stmt
        : { cfg_lexer_push_context(lexer, LL_CONTEXT_LOG, NULL, "log"); }
          '{' log_items log_forks log_flags '}'
           { cfg_lexer_pop_context(lexer); }	{ LogPipeItem *pi = log_pipe_item_append_tail($3, $4); $$ = log_connection_new(pi, $5); }

	;
	
block_stmt
        : { cfg_lexer_push_context(lexer, LL_CONTEXT_BLOCK_DEF, block_def_keywords, "block definition"); }
          LL_IDENTIFIER LL_IDENTIFIER
          '(' { last_block_args = cfg_args_new(); } block_args ')'
          { cfg_lexer_push_context(lexer, LL_CONTEXT_BLOCK_CONTENT, NULL, "block content"); }
          LL_BLOCK
                                                          {
                                                            CfgBlock *block;

                                                            /* block content */
                                                            cfg_lexer_pop_context(lexer);
                                                            /* block definition */
                                                            cfg_lexer_pop_context(lexer);

                                                            block = cfg_block_new($9, last_block_args);
                                                            cfg_lexer_register_block_generator(lexer, cfg_lexer_lookup_context_type_by_name($2), $3, cfg_block_generate, block, (GDestroyNotify) cfg_block_free);
                                                            free($9);
                                                            last_block_args = NULL;
                                                          }
        ;

block_args
        : block_arg block_args
        |
        ;

block_arg
<<<<<<< HEAD
        : LL_IDENTIFIER
          {
            cfg_lexer_push_context(lexer, LL_CONTEXT_BLOCK_ARG, NULL, "block argument");
          }
          LL_BLOCK
          {
            cfg_lexer_pop_context(lexer);
            if (strcmp($3, "") != 0)
              cfg_args_set(last_block_args, $1, $3); free($1); free($3);
          }
=======
        : LL_IDENTIFIER '(' string_or_number ')'          { cfg_args_set(last_block_args, $1, $3); free($1); free($3); }
        | LL_IDENTIFIER '(' ')'                           { cfg_args_set(last_block_args, $1, ""); free($1); }
>>>>>>> 789f906d
        ;

log_items
	: log_item log_semicolons log_items		{ log_pipe_item_append($1, $3); $$ = $1; }
	|					{ $$ = NULL; }
	;

log_item
	: KW_SOURCE '(' string ')'		{ $$ = log_pipe_item_new(EP_SOURCE, $3); free($3); }
	| KW_FILTER '(' string ')'		{ $$ = log_pipe_item_new(EP_FILTER, $3); free($3); }
        | KW_PARSER '(' string ')'              { $$ = log_pipe_item_new(EP_PARSER, $3); free($3); }
        | KW_REWRITE '(' string ')'              { $$ = log_pipe_item_new(EP_REWRITE, $3); free($3); }
	| KW_DESTINATION '(' string ')'		{ $$ = log_pipe_item_new(EP_DESTINATION, $3); free($3); }
	;

log_forks
        : log_fork log_semicolons log_forks		{ log_pipe_item_append($1, $3); $$ = $1; }
        |                                       { $$ = NULL; }
        ;

log_fork
        : KW_LOG '{' log_items log_forks log_flags '}' { LogPipeItem *pi = log_pipe_item_append_tail($3, $4); $$ = log_pipe_item_new_ref(EP_PIPE, log_connection_new(pi, $5)); }
        ;

log_flags
	: KW_FLAGS '(' log_flags_items ')' log_semicolons	{ $$ = $3; }
	|					{ $$ = 0; }
	;

log_semicolons
        : ';'
        | ';' log_semicolons
        ;

log_flags_items
	: string log_flags_items		{ $$ = log_connection_lookup_flag($1) | $2; free($1); }
	|					{ $$ = 0; }
	;


options_stmt
        : '{' options_items '}'			{ $$ = NULL; }
	;
	
template_stmt
	: string
	  {
	    last_template = log_template_new(configuration, $1);
	    free($1);
	  }
	  '{' template_items '}'		{ $$ = last_template;  }
	;
	
template_items
	: template_item ';' template_items
	|
	;

template_item
	: KW_TEMPLATE '(' string ')'		{
                                                  GError *error = NULL;

                                                  CHECK_ERROR(log_template_compile(last_template, $3, &error), @3, "Error compiling template (%s)", error->message);
                                                  free($3);
                                                }
	| KW_TEMPLATE_ESCAPE '(' yesno ')'	{ log_template_set_escape(last_template, $3); }
	;


source_items
        : source_item ';' source_items		{ if ($1) {log_driver_append($1, $3); log_pipe_unref($3); $$ = $1; } else { YYERROR; } }
        | ';' source_items                      { $$ = $2; }
	|					{ $$ = NULL; }
	;

source_item
  	: source_afinter			{ $$ = $1; }
        | source_plugin                         { $$ = $1; }
	;

source_plugin
        : LL_IDENTIFIER
          {
            Plugin *p;
            gint context = LL_CONTEXT_SOURCE;

            p = plugin_find(configuration, context, $1);
            CHECK_ERROR(p, @1, "%s plugin %s not found", cfg_lexer_lookup_context_name_by_type(context), $1);

            last_driver = (LogDriver *) plugin_parse_config(p, configuration, &@1, NULL);
            free($1);
            if (!last_driver)
              {
                YYERROR;
              }
            $$ = last_driver;
          }
        ;

source_afinter
	: KW_INTERNAL '(' ')'			{ $$ = afinter_sd_new(); }
	;

dest_items
	: dest_item ';' dest_items		{ log_driver_append($1, $3); log_pipe_unref($3); $$ = $1; }
        | ';' dest_items                        { $$ = $2; }
	|					{ $$ = NULL; }
	;

dest_item
        : dest_plugin                           { $$ = $1; }
	;

dest_plugin
        : LL_IDENTIFIER
          {
            Plugin *p;
            gint context = LL_CONTEXT_DESTINATION;

            p = plugin_find(configuration, context, $1);
            CHECK_ERROR(p, @1, "%s plugin %s not found", cfg_lexer_lookup_context_name_by_type(context), $1);

            last_driver = (LogDriver *) plugin_parse_config(p, configuration, &@1, NULL);
            free($1);
            if (!last_driver)
              {
                YYERROR;
              }
            $$ = last_driver;
          }
        ;

options_items
	: options_item ';' options_items	{ $$ = $1; }
	|					{ $$ = NULL; }
	;

options_item
	: KW_MARK_FREQ '(' LL_NUMBER ')'		{ configuration->mark_freq = $3; }
	| KW_STATS_FREQ '(' LL_NUMBER ')'          { configuration->stats_freq = $3; }
	| KW_STATS_LEVEL '(' LL_NUMBER ')'         { configuration->stats_level = $3; }
	| KW_FLUSH_LINES '(' LL_NUMBER ')'		{ configuration->flush_lines = $3; }
	| KW_FLUSH_TIMEOUT '(' LL_NUMBER ')'	{ configuration->flush_timeout = $3; }
	| KW_CHAIN_HOSTNAMES '(' yesno ')'	{ configuration->chain_hostnames = $3; }
	| KW_NORMALIZE_HOSTNAMES '(' yesno ')'	{ configuration->normalize_hostnames = $3; }
	| KW_KEEP_HOSTNAME '(' yesno ')'	{ configuration->keep_hostname = $3; }
	| KW_CHECK_HOSTNAME '(' yesno ')'	{ configuration->check_hostname = $3; }
	| KW_BAD_HOSTNAME '(' string ')'	{ cfg_bad_hostname_set(configuration, $3); free($3); }
	| KW_USE_FQDN '(' yesno ')'		{ configuration->use_fqdn = $3; }
	| KW_USE_DNS '(' dnsmode ')'		{ configuration->use_dns = $3; }
	| KW_TIME_REOPEN '(' LL_NUMBER ')'		{ configuration->time_reopen = $3; }
	| KW_TIME_REAP '(' LL_NUMBER ')'		{ configuration->time_reap = $3; }
	| KW_TIME_SLEEP '(' LL_NUMBER ')'	{}
	| KW_SUPPRESS '(' LL_NUMBER ')'		{ configuration->suppress = $3; }
	| KW_THREADED '(' yesno ')'		{ configuration->threaded = $3; }
	| KW_LOG_FIFO_SIZE '(' LL_NUMBER ')'	{ configuration->log_fifo_size = $3; }
	| KW_LOG_IW_SIZE '(' LL_NUMBER ')'	{ msg_error("Using a global log-iw-size() option was removed, please use a per-source log-iw-size()", NULL); }
	| KW_LOG_FETCH_LIMIT '(' LL_NUMBER ')'	{ msg_error("Using a global log-fetch-limit() option was removed, please use a per-source log-fetch-limit()", NULL); }
	| KW_LOG_MSG_SIZE '(' LL_NUMBER ')'	{ configuration->log_msg_size = $3; }
	| KW_KEEP_TIMESTAMP '(' yesno ')'	{ configuration->keep_timestamp = $3; }
	| KW_TS_FORMAT '(' string ')'		{ configuration->template_options.ts_format = cfg_ts_format_value($3); free($3); }
	| KW_FRAC_DIGITS '(' LL_NUMBER ')'	{ configuration->template_options.frac_digits = $3; }
	| KW_CREATE_DIRS '(' yesno ')'		{ configuration->create_dirs = $3; }
	| KW_OWNER '(' string_or_number ')'	{ cfg_file_owner_set(configuration, $3); free($3); }
	| KW_OWNER '(' ')'	                { cfg_file_owner_set(configuration, "-2"); }
	| KW_GROUP '(' string_or_number ')'	{ cfg_file_group_set(configuration, $3); free($3); }
	| KW_GROUP '(' ')'                    	{ cfg_file_group_set(configuration, "-2"); }
	| KW_PERM '(' LL_NUMBER ')'		{ cfg_file_perm_set(configuration, $3); }
	| KW_PERM '(' ')'		        { cfg_file_perm_set(configuration, -2); }
	| KW_DIR_OWNER '(' string_or_number ')'	{ cfg_dir_owner_set(configuration, $3); free($3); }
	| KW_DIR_OWNER '('  ')'	                { cfg_dir_owner_set(configuration, "-2"); }
	| KW_DIR_GROUP '(' string_or_number ')'	{ cfg_dir_group_set(configuration, $3); free($3); }
	| KW_DIR_GROUP '('  ')'	                { cfg_dir_group_set(configuration, "-2"); }
	| KW_DIR_PERM '(' LL_NUMBER ')'		{ cfg_dir_perm_set(configuration, $3); }
	| KW_DIR_PERM '('  ')'		        { cfg_dir_perm_set(configuration, -2); }
	| KW_DNS_CACHE '(' yesno ')' 		{ configuration->use_dns_cache = $3; }
	| KW_DNS_CACHE_SIZE '(' LL_NUMBER ')'	{ configuration->dns_cache_size = $3; }
	| KW_DNS_CACHE_EXPIRE '(' LL_NUMBER ')'	{ configuration->dns_cache_expire = $3; }
	| KW_DNS_CACHE_EXPIRE_FAILED '(' LL_NUMBER ')'
	  			{ configuration->dns_cache_expire_failed = $3; }
	| KW_DNS_CACHE_HOSTS '(' string ')'     { configuration->dns_cache_hosts = g_strdup($3); free($3); }
	| KW_FILE_TEMPLATE '(' string ')'	{ configuration->file_template_name = g_strdup($3); free($3); }
	| KW_PROTO_TEMPLATE '(' string ')'	{ configuration->proto_template_name = g_strdup($3); free($3); }
	| KW_RECV_TIME_ZONE '(' string ')'      { configuration->recv_time_zone = g_strdup($3); free($3); }
	| KW_SEND_TIME_ZONE '(' string ')'      { configuration->template_options.time_zone[LTZ_SEND] = g_strdup($3); free($3); }
	| KW_LOCAL_TIME_ZONE '(' string ')'     { configuration->template_options.time_zone[LTZ_LOCAL] = g_strdup($3); free($3); }
	;

/* START_RULES */

string
	: LL_IDENTIFIER
	| LL_STRING
	;

yesno
	: KW_YES				{ $$ = 1; }
	| KW_NO					{ $$ = 0; }
	| LL_NUMBER				{ $$ = $1; }
	;

dnsmode
	: yesno					{ $$ = $1; }
	| KW_PERSIST_ONLY                       { $$ = 2; }
	;

string_or_number
        : string                                { $$ = $1; }
        | LL_NUMBER                             { $$ = strdup(lexer->token_text->str); }
        | LL_FLOAT                              { $$ = strdup(lexer->token_text->str); }
        ;

string_list
        : string_list_build                     { $$ = g_list_reverse($1); }
        ;

string_list_build
        : string string_list_build		{ $$ = g_list_append($2, g_strdup($1)); free($1); }
        |					{ $$ = NULL; }
        ;

level_string
        : string
	  {
	    /* return the numeric value of the "level" */
	    int n = syslog_name_lookup_level_by_name($1);
	    CHECK_ERROR((n != -1), @1, "Unknown priority level\"%s\"", $1);
	    free($1);
            $$ = n;
	  }
        ;

facility_string
        : string
          {
            /* return the numeric value of facility */
	    int n = syslog_name_lookup_facility_by_name($1);
	    CHECK_ERROR((n != -1), @1, "Unknown facility \"%s\"", $1);
	    free($1);
	    $$ = n;
	  }
        | KW_SYSLOG 				{ $$ = LOG_SYSLOG; }
        ;

regexp_option_flags
        : string regexp_option_flags            { $$ = log_matcher_lookup_flag($1) | $2; free($1); }
        |                                       { $$ = 0; }
        ;


source_reader_options
	: source_reader_option source_reader_options
	|
	;

source_reader_option
        /* NOTE: plugins need to set "last_reader_options" in order to incorporate this rule in their grammar */

	: KW_LOG_IW_SIZE '(' LL_NUMBER ')'		{ last_reader_options->super.init_window_size = $3; }
	| KW_CHAIN_HOSTNAMES '(' yesno ')'	{ last_reader_options->super.chain_hostnames = $3; }
	| KW_NORMALIZE_HOSTNAMES '(' yesno ')'	{ last_reader_options->super.normalize_hostnames = $3; }
	| KW_KEEP_HOSTNAME '(' yesno ')'	{ last_reader_options->super.keep_hostname = $3; }
        | KW_USE_FQDN '(' yesno ')'             { last_reader_options->super.use_fqdn = $3; }
        | KW_USE_DNS '(' dnsmode ')'            { last_reader_options->super.use_dns = $3; }
	| KW_DNS_CACHE '(' yesno ')' 		{ last_reader_options->super.use_dns_cache = $3; }
	| KW_PROGRAM_OVERRIDE '(' string ')'	{ last_reader_options->super.program_override = g_strdup($3); free($3); }
	| KW_HOST_OVERRIDE '(' string ')'	{ last_reader_options->super.host_override = g_strdup($3); free($3); }
	| KW_LOG_PREFIX '(' string ')'	        { gchar *p = strrchr($3, ':'); if (p) *p = 0; last_reader_options->super.program_override = g_strdup($3); free($3); }
	| KW_TIME_ZONE '(' string ')'		{ last_reader_options->parse_options.recv_time_zone = g_strdup($3); free($3); }
	| KW_CHECK_HOSTNAME '(' yesno ')'	{ last_reader_options->check_hostname = $3; }
	| KW_FLAGS '(' source_reader_option_flags ')'
	| KW_LOG_MSG_SIZE '(' LL_NUMBER ')'	{ last_reader_options->msg_size = $3; }
	| KW_LOG_FETCH_LIMIT '(' LL_NUMBER ')'	{ last_reader_options->fetch_limit = $3; }
	| KW_PAD_SIZE '(' LL_NUMBER ')'		{ last_reader_options->padding = $3; }
	| KW_KEEP_TIMESTAMP '(' yesno ')'	{ last_reader_options->super.keep_timestamp = $3; }
        | KW_ENCODING '(' string ')'		{ last_reader_options->text_encoding = g_strdup($3); free($3); }
        | KW_TAGS '(' string_list ')'           { log_reader_options_set_tags(last_reader_options, $3); }
        | KW_FORMAT '(' string ')'              { last_reader_options->parse_options.format = g_strdup($3); free($3); }
	| KW_DEFAULT_LEVEL '(' level_string ')'
	  {
	    if (last_reader_options->parse_options.default_pri == 0xFFFF)
	      last_reader_options->parse_options.default_pri = LOG_USER;
	    last_reader_options->parse_options.default_pri = (last_reader_options->parse_options.default_pri & ~7) | $3;
          }
	| KW_DEFAULT_FACILITY '(' facility_string ')'
	  {
	    if (last_reader_options->parse_options.default_pri == 0xFFFF)
	      last_reader_options->parse_options.default_pri = LOG_NOTICE;
	    last_reader_options->parse_options.default_pri = (last_reader_options->parse_options.default_pri & 7) | $3;
          }
	;

source_reader_option_flags
        : string source_reader_option_flags     { CHECK_ERROR(log_reader_options_process_flag(last_reader_options, $1), @1, "Unknown flag %s", $1); free($1); }
        | KW_CHECK_HOSTNAME source_reader_option_flags     { log_reader_options_process_flag(last_reader_options, "check-hostname"); }
	|
	;

dest_driver_option
        /* NOTE: plugins need to set "last_driver" in order to incorporate this rule in their grammar */

	: KW_LOG_FIFO_SIZE '(' LL_NUMBER ')'	{ ((LogDestDriver *) last_driver)->log_fifo_size = $3; }
	| KW_THROTTLE '(' LL_NUMBER ')'         { ((LogDestDriver *) last_driver)->throttle = $3; }
        | LL_IDENTIFIER
          {
            Plugin *p;
            gint context = LL_CONTEXT_INNER_DEST;
            gpointer value;

            p = plugin_find(configuration, context, $1);
            CHECK_ERROR(p, @1, "%s plugin %s not found", cfg_lexer_lookup_context_name_by_type(context), $1);

            value = plugin_parse_config(p, configuration, &@1, last_driver);

            free($1);
            if (!value)
              {
                YYERROR;
              }
            log_driver_add_plugin(last_driver, (LogDriverPlugin *) value);
          }
        ;

dest_writer_options
	: dest_writer_option dest_writer_options
	|
	;

dest_writer_option
        /* NOTE: plugins need to set "last_writer_options" in order to incorporate this rule in their grammar */

	: KW_FLAGS '(' dest_writer_options_flags ')' { last_writer_options->options = $3; }
	| KW_FLUSH_LINES '(' LL_NUMBER ')'		{ last_writer_options->flush_lines = $3; }
	| KW_FLUSH_TIMEOUT '(' LL_NUMBER ')'	{ last_writer_options->flush_timeout = $3; }
        | KW_SUPPRESS '(' LL_NUMBER ')'            { last_writer_options->suppress = $3; }
	| KW_TEMPLATE '(' string ')'       	{
                                                  GError *error = NULL;

                                                  last_writer_options->template = cfg_check_inline_template(configuration, $3, &error);
                                                  CHECK_ERROR(last_writer_options->template != NULL, @3, "Error compiling template (%s)", error->message);
	                                          free($3);
	                                        }
	| KW_TEMPLATE_ESCAPE '(' yesno ')'	{ log_writer_options_set_template_escape(last_writer_options, $3); }
	| KW_TIME_ZONE '(' string ')'           { last_writer_options->template_options.time_zone[LTZ_SEND] = g_strdup($3); free($3); }
	| KW_TS_FORMAT '(' string ')'		{ last_writer_options->template_options.ts_format = cfg_ts_format_value($3); free($3); }
	| KW_FRAC_DIGITS '(' LL_NUMBER ')'	{ last_writer_options->template_options.frac_digits = $3; }
	;

dest_writer_options_flags
	: string dest_writer_options_flags      { $$ = log_writer_options_lookup_flag($1) | $2; free($1); }
	|					{ $$ = 0; }
	;

value_pair_option
	: KW_VALUE_PAIRS
          { last_value_pairs = value_pairs_new(); }
          '(' vp_options ')'
          { $$ = last_value_pairs; }
	;

vp_options
	: vp_option vp_options
	|
	;

vp_option
        : KW_PAIR '(' string ':' string ')'      { value_pairs_add_pair(last_value_pairs, configuration, $3, $5); free($3); free($5); }
        | KW_PAIR '(' string string ')'          { value_pairs_add_pair(last_value_pairs, configuration, $3, $4); free($3); free($4); }
	| KW_KEY '(' string ')'		    {
                gchar *k = g_strconcat("$", $3, NULL);
                value_pairs_add_pair(last_value_pairs, configuration, $3, k);
                g_free(k);
                free($3);
	  }
	| KW_EXCLUDE '(' string ')'	         { value_pairs_add_exclude_glob(last_value_pairs, $3); free($3); }
	| KW_SCOPE '(' vp_scope_list ')'
	;

vp_scope_list
	: string vp_scope_list              { value_pairs_add_scope(last_value_pairs, $1); free($1); }
	|
	;

/* END_RULES */


%%
<|MERGE_RESOLUTION|>--- conflicted
+++ resolved
@@ -466,7 +466,6 @@
         ;
 
 block_arg
-<<<<<<< HEAD
         : LL_IDENTIFIER
           {
             cfg_lexer_push_context(lexer, LL_CONTEXT_BLOCK_ARG, NULL, "block argument");
@@ -477,10 +476,6 @@
             if (strcmp($3, "") != 0)
               cfg_args_set(last_block_args, $1, $3); free($1); free($3);
           }
-=======
-        : LL_IDENTIFIER '(' string_or_number ')'          { cfg_args_set(last_block_args, $1, $3); free($1); free($3); }
-        | LL_IDENTIFIER '(' ')'                           { cfg_args_set(last_block_args, $1, ""); free($1); }
->>>>>>> 789f906d
         ;
 
 log_items
