#! /bin/sh

set -e

if [ "$#" -lt 1 ]; then
	cat <<EOF
Usage: $0 UPSTREAM_VERSION features...
EOF
	exit 1
fi

UPSTREAM_VERSION="$1"
UPSTREAM_VERSION_MAJOR="$(echo "$1" | cut -d "." -f 1,2)"

shift
enabled_fetures=""
# Construct the regexp for enabled features...
for f in $@; do
        enabled_features="$enabled_features -e s#@IF_ENABLED($f):\(.*\)@#\1#"
done

# Update debian/control
sed -e "s,@UPSTREAM_VERSION@,${UPSTREAM_VERSION},g" \
    -e "s,@UPSTREAM_VERSION_MAJOR@,${UPSTREAM_VERSION_MAJOR},g" \
    $enabled_features \
    -e "/@IF_ENABLED/d" \
    < debian/control.d/control.in \
<<<<<<< HEAD
    > debian/control

# Update debian/syslog-ng-core.dirs and .links
for file in syslog-ng-core.dirs syslog-ng-core.links; do
        rm -f debian/${file}
        for feature in default $@; do
                if [ -e debian/control.d/${feature}/${file} ]; then
                        cat debian/control.d/${feature}/${file} >>debian/${file}
                fi
        done
done
=======
    > debian/control
>>>>>>> 39dc23f5
<|MERGE_RESOLUTION|>--- conflicted
+++ resolved
@@ -25,18 +25,4 @@
     $enabled_features \
     -e "/@IF_ENABLED/d" \
     < debian/control.d/control.in \
-<<<<<<< HEAD
-    > debian/control
-
-# Update debian/syslog-ng-core.dirs and .links
-for file in syslog-ng-core.dirs syslog-ng-core.links; do
-        rm -f debian/${file}
-        for feature in default $@; do
-                if [ -e debian/control.d/${feature}/${file} ]; then
-                        cat debian/control.d/${feature}/${file} >>debian/${file}
-                fi
-        done
-done
-=======
-    > debian/control
->>>>>>> 39dc23f5
+    > debian/control